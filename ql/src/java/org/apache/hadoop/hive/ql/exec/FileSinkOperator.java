--- conflicted
+++ resolved
@@ -90,13 +90,9 @@
   protected transient int maxPartitions;
   protected transient ListBucketingCtx lbCtx;
   protected transient boolean isSkewedStoredAsSubDirectories;
-<<<<<<< HEAD
   protected transient boolean statsCollectRawDataSize;
-=======
-  private transient boolean statsCollectRawDataSize;
   private transient boolean[] statsFromRecordWriter;
   private transient boolean isCollectRWStats;
->>>>>>> 990a95b0
 
 
   private static final transient String[] FATAL_ERR_MSG = {
